import logging
import os
import shutil
import subprocess
from tempfile import gettempdir
from typing import Optional, Union

from .exceptions import ConversionError

logger = logging.getLogger(__name__)


class Converter:
    """Base class for audio codecs."""

    codec_name = None
    codec_lib = None
    container = None
    lossless = False
    default_ffmpeg_arg = ""

    def __init__(
        self,
        filename: str,
        ffmpeg_arg: Optional[str] = None,
        sampling_rate: Optional[int] = None,
        bit_depth: Optional[int] = None,
        copy_art: bool = False,
        remove_source: bool = False,
    ):
        """
        :param filename:
        :type filename: str
        :param ffmpeg_arg: The codec ffmpeg argument (defaults to an "optimal value")
        :type ffmpeg_arg: Optional[str]
        :param sampling_rate: This value is ignored if a lossy codec is detected
        :type sampling_rate: Optional[int]
        :param bit_depth: This value is ignored if a lossy codec is detected
        :type bit_depth: Optional[int]
        :param copy_art: Embed the cover art (if found) into the encoded file
        :type copy_art: bool
        :param remove_source:
        :type remove_source: bool
        """
        logger.debug(locals())

        self.filename = filename
        self.final_fn = f"{os.path.splitext(filename)[0]}.{self.container}"
        self.tempfile = os.path.join(gettempdir(), os.path.basename(self.final_fn))
        self.remove_source = remove_source
        self.sampling_rate = sampling_rate
        self.bit_depth = bit_depth
        self.copy_art = copy_art

        if ffmpeg_arg is None:
            logger.debug("No arguments provided. Codec defaults will be used")
            self.ffmpeg_arg = self.default_ffmpeg_arg
        else:
            self.ffmpeg_arg = ffmpeg_arg
            self._is_command_valid()

        logger.debug("Ffmpeg codec extra argument: %s", self.ffmpeg_arg)

    def convert(self, custom_fn: Optional[str] = None):
        """Convert the file.

        :param custom_fn: Custom output filename (defaults to the original
        name with a replaced container)
        :type custom_fn: Optional[str]
        """
        if custom_fn:
            self.final_fn = custom_fn

        self.command = self._gen_command()
        logger.debug("Generated conversion command: %s", self.command)

        process = subprocess.Popen(self.command)
        process.wait()
        if os.path.isfile(self.tempfile):
            if self.remove_source:
                os.remove(self.filename)
                logger.debug("Source removed: %s", self.filename)

            shutil.move(self.tempfile, self.final_fn)
            logger.debug("Moved: %s -> %s", self.tempfile, self.final_fn)
            logger.debug("Converted: %s -> %s", self.filename, self.final_fn)
        else:
            raise ConversionError("No file was returned from conversion")

<<<<<<< HEAD
=======
    def process_media(self, media: Union[Track, Tracklist]):
        """Process conversion by media class.

        :param media:
        :type media: Union[Track, Tracklist]
        """
        if isinstance(media, Track):
            self.convert(media.final_path)
        else:
            for media in media:
                self.process_media(media)

>>>>>>> 6d616355
    def _gen_command(self):
        command = [
            "ffmpeg",
            "-i",
            self.filename,
            "-loglevel",
            "warning",
            "-stats",  # progress
            "-c:a",
            self.codec_lib,
        ]
        if self.copy_art:
            command.extend(["-c:v", "copy"])

        if self.ffmpeg_arg:
            command.extend(self.ffmpeg_arg.split())

        if self.lossless:
            if isinstance(self.sampling_rate, int):
                command.extend(["-ar", str(self.sampling_rate)])
            else:
                raise TypeError(
                    f"Sampling rate must be int, not {type(self.sampling_rate)}"
                )

            if isinstance(self.bit_depth, int):
                if int(self.bit_depth) == 16:
                    command.extend(["-sample_fmt", "s16"])
                elif int(self.bit_depth) in (24, 32):
                    command.extend(["-sample_fmt", "s32"])
                else:
                    raise ValueError("Bit depth must be 16, 24, or 32")
            else:
                raise TypeError(f"Bit depth must be int, not {type(self.bit_depth)}")

        command.extend(["-y", self.tempfile])

        return command

    def _is_command_valid(self):
        # TODO: add error handling for lossy codecs
        if self.ffmpeg_arg is not None and self.lossless:
            logger.debug(
                "Lossless codecs don't support extra arguments; "
                "the extra argument will be ignored"
            )
            self.ffmpeg_arg = self.default_ffmpeg_arg
            return


class FLAC(Converter):
    " Class for FLAC converter. "
    codec_name = "flac"
    codec_lib = "flac"
    container = "flac"
    lossless = True


class LAME(Converter):
    """
    Class for libmp3lame converter. Defaul ffmpeg_arg: `-q:a 0`.

    See available options:
    https://trac.ffmpeg.org/wiki/Encode/MP3
    """

    codec_name = "lame"
    codec_lib = "libmp3lame"
    container = "mp3"
    default_ffmpeg_arg = "-q:a 0"  # V0


class ALAC(Converter):
    " Class for ALAC converter. "
    codec_name = "alac"
    codec_lib = "alac"
    container = "m4a"
    lossless = True


class Vorbis(Converter):
    """
    Class for libvorbis converter. Default ffmpeg_arg: `-q:a 6`.

    See available options:
    https://trac.ffmpeg.org/wiki/TheoraVorbisEncodingGuide
    """

    codec_name = "vorbis"
    codec_lib = "libvorbis"
    container = "ogg"
    default_ffmpeg_arg = "-q:a 6"  # 160, aka the "high" quality profile from Spotify


class OPUS(Converter):
    """
    Class for libopus. Default ffmpeg_arg: `-b:a 128 -vbr on`.

    See more:
    http://ffmpeg.org/ffmpeg-codecs.html#libopus-1
    """

    codec_name = "opus"
    codec_lib = "libopus"
    container = "opus"
    default_ffmpeg_arg = "-b:a 128k"  # Transparent


class AAC(Converter):
    """
    Class for libfdk_aac converter. Default ffmpeg_arg: `-b:a 256k`.

    See available options:
    https://trac.ffmpeg.org/wiki/Encode/AAC
    """

    codec_name = "aac"
    codec_lib = "libfdk_aac"
    container = "m4a"
    default_ffmpeg_arg = "-b:a 256k"<|MERGE_RESOLUTION|>--- conflicted
+++ resolved
@@ -3,7 +3,7 @@
 import shutil
 import subprocess
 from tempfile import gettempdir
-from typing import Optional, Union
+from typing import Optional
 
 from .exceptions import ConversionError
 
@@ -87,21 +87,6 @@
         else:
             raise ConversionError("No file was returned from conversion")
 
-<<<<<<< HEAD
-=======
-    def process_media(self, media: Union[Track, Tracklist]):
-        """Process conversion by media class.
-
-        :param media:
-        :type media: Union[Track, Tracklist]
-        """
-        if isinstance(media, Track):
-            self.convert(media.final_path)
-        else:
-            for media in media:
-                self.process_media(media)
-
->>>>>>> 6d616355
     def _gen_command(self):
         command = [
             "ffmpeg",
