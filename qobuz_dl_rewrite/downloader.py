--- conflicted
+++ resolved
@@ -9,6 +9,13 @@
 from .metadata import TrackMetadata
 from .qopy import Client
 from .util import safe_get
+
+EXTENSION = {
+    5: ".mp3",
+    6: ".flac",
+    7: ".flac",
+    27: ".flac",
+}
 
 logger = logging.getLogger(__name__)
 
@@ -49,67 +56,45 @@
 
     def download(
         self,
-<<<<<<< HEAD
-        quality: Optional[int] = None,
-=======
         quality: int = 7,
->>>>>>> 54322697
         folder: Optional[Union[str, os.PathLike]] = None,
         progress_bar: bool = True,
     ):
         """Download the track
 
         :param quality: (5, 6, 7, 27)
-        :type quality: Optional[int]
+        :type quality: int
         :param folder: folder to download the files to
-        :type folder: Optional[Union[str, os.PathLike]]
+        :type folder: Union[str, os.PathLike]
         :param progress_bar: turn on/off progress bar
         :type progress_bar: bool
         """
-        self.quality, self.folder = quality or self.quality, folder or self.folder
-        assert (
-            self.quality and self.folder is not None
-        ), "Must set downloads folder and quality"
-
+        quality, folder = quality or self.quality, folder or self.folder
         dl_info = self.client.get_track_url(self.id, quality)
 
         if dl_info.get("sample") or not dl_info.get("sampling_rate"):
             logger.debug("Track is a sample: %s", dl_info)
             return
 
-<<<<<<< HEAD
-        self.temp_file = os.path.join(self.folder, f"{self['tracknumber']:02}.tmp")
-        self.final_file = self.get_final_path()
-=======
         self.temp_file = os.path.join(folder, f"{self['tracknumber']:02}.tmp")
         self.final_file = self.get_final_path(folder) # Is this argument needed?
->>>>>>> 54322697
 
         if os.path.isfile(self.final_file):
             logger.debug("File already exists: %s", self.final_file)
             return
 
-        self._download_file(dl_info, progress_bar=progress_bar)
-
-    def _download_file(self, dl_info: dict, progress_bar: Optional[bool] = True):
+        self._download_file(dl_info["url"], progress_bar=progress_bar)
+
+    def _download_file(self, url: str, progress_bar: bool = True):
         """Downloads a file given the url, optionally with a progress bar.
 
-        :param dl_info:
-        :type dl_info: dict
+        :param url: url to file
+        :type url: str
         :param progress_bar: turn on/off progress bar
-        :type progress_bar: Optional[bool]
-        """
-<<<<<<< HEAD
-        logger.info(
-            f"Downloading {self['title']} ({dl_info['bit_depth']}/"
-            f"{dl_info['sampling_rate']})"
-        )
-
-        r = requests.get(dl_info["url"], allow_redirects=True, stream=True)
-=======
+        :type progress_bar: bool
+        """
         # Fixme: add the conditional to the progress_bar bool
         r = requests.get(url, allow_redirects=True, stream=True)
->>>>>>> 54322697
         total = int(r.headers.get("content-length", 0))
         with open(self.temp_file, "wb") as file, tqdm(
             total=total, unit="iB", unit_scale=True, unit_divisor=1024
@@ -123,8 +108,7 @@
 
         :rtype: str
         """
-        filename = self.track_file_format.format(self.meta.__dict__)
-        return os.path.join(self.folder, filename)
+        return self.track_file_format.format(dict(self.meta))
 
     @classmethod
     def from_album_meta(cls, album: dict, pos: int, client: Client):
@@ -173,28 +157,27 @@
         self[key] = val
 
 
-class Tracklist(list):
-    """A base class for classes that contain lists of tracks.
-    It stores shared metadata that can be applied to its tracks."""
+class AbstractTrackGroup:
+    """A base class for classes that have some sort of tracklist.
+    Think of it like a smarter list of Track objects."""
 
     def __getitem__(self, key):
-        if isinstance(key, str):
-            return getattr(self, key)
-        elif isinstance(key, int):
-            return super()[key]
-        else:
-            raise IndexError
+        return getattr(self.meta, key)
 
     def __setitem__(self, key, val):
-        if isinstance(key, str):
-            setattr(self, key, val)
-        elif isinstance(key, int):
-            super()[key] = val
-        else:
-            raise IndexError
-
-
-class Album(Tracklist):
+        setattr(self.meta, key, val)
+
+    def get(self, *keys, default=None):
+        return safe_get(self.meta, *keys, default=default)
+
+    def set(self, key, val):
+        self[key] = val
+
+    def apply_common_metadata(self, track):
+        pass
+
+
+class Album(AbstractTrackGroup):
     """Represents a downloadable Qobuz album."""
 
     def __init__(self, client: Client, album_id: Union[str, int], **kwargs):
