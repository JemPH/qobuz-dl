import logging
import os
from typing import Optional, Union

import requests
from tqdm import tqdm

from .exceptions import NonStreamable
from .metadata import TrackMetadata
from .qopy import Client
from .util import safe_get

logger = logging.getLogger(__name__)


class Track:
    """Represents a downloadable track returned by the qobuz api."""

    def __init__(
        self,
        track_id: Optional[Union[str, int]] = None,
        client: Optional[Client] = None,
        meta: Optional[TrackMetadata] = None,
        **kwargs,
    ):
        """Create a track object.

        :param track_id: track id returned by Qobuz API
        :type track_id: Optional[Union[str, int]]
        :param client: qopy client
        :type client: Optional[Client]
        :param meta: TrackMetadata object
        :type meta: Optional[TrackMetadata]
        :param kwargs:
        """
        self.id = track_id
        self.client = client
        self.track_file_format = "{tracknumber}. {title}"
        for attr in ("quality", "folder", "meta"):
            setattr(self, attr, None)

        if isinstance(meta, TrackMetadata):
            self.meta = meta
        elif meta is not None:
            raise TypeError("meta can't be NoneType")

        for k, v in kwargs.items():
            self.__dict__[k] = v

    def download(
        self,
        quality: int = 7,
        folder: Optional[Union[str, os.PathLike]] = None,
        progress_bar: bool = True,
    ):
        """Download the track

        :param quality: (5, 6, 7, 27)
        :type quality: int
        :param folder: folder to download the files to
        :type folder: Union[str, os.PathLike]
        :param progress_bar: turn on/off progress bar
        :type progress_bar: bool
        """
        self.quality, self.folder = quality or self.quality, folder or self.folder
        dl_info = self.client.get_track_url(self.id, quality)

        if dl_info.get("sample") or not dl_info.get("sampling_rate"):
            logger.debug("Track is a sample: %s", dl_info)
            return

        # Is the track number really needed?
        self.temp_file = os.path.join(folder, f"{self['tracknumber']:02}.tmp")

        if os.path.isfile(self.format_final_path()):
            logger.debug("File already exists: %s", self.final_path)
            return

        self._download_file(dl_info["url"], progress_bar=progress_bar)

    def _download_file(self, url: str, progress_bar: bool = True):
        """Downloads a file given the url, optionally with a progress bar.

        :param url: url to file
        :type url: str
        :param progress_bar: turn on/off progress bar
        :type progress_bar: bool
        """
        # Fixme: add the conditional to the progress_bar bool
        r = requests.get(url, allow_redirects=True, stream=True)
        total = int(r.headers.get("content-length", 0))
        with open(self.temp_file, "wb") as file, tqdm(
            total=total, unit="iB", unit_scale=True, unit_divisor=1024
        ) as bar:
            for data in r.iter_content(chunk_size=1024):
                size = file.write(data)
                bar.update(size)

    def format_final_path(self) -> str:
        """Return the final filepath of the downloaded file."""
        if not hasattr(self, "final_path"):
            filename = self.track_file_format.format(self.meta.get_formatter())
            self.final_path = os.path.join(self.folder, filename)

        logger.debug("Formatted path: %s", self.final_path)

        return self.final_path

    @classmethod
    def from_album_meta(cls, album: dict, pos: int, client: Client):
        """Create a new Track object from album metadata.

        :param album: album metadata returned by API
        :param pos: index of the track
        :param client: qopy client object
        :raises IndexError
        """
        track = album.get("tracks", {}).get("items", [])[pos]
        meta = TrackMetadata(album=album)
        meta.add_track_meta(album["tracks"]["items"][pos])
        return cls(track_id=track["id"], client=client, meta=meta)

    def tag(self, extra_meta=None):
        assert isinstance(self.meta, TrackMetadata), 'meta must be TrackMetadata'

    def __getitem__(self, key):
        """Dict-like interface for Track metadata.

        :param key:
        """
        return self.meta[key]

    def __setitem__(self, key, val):
        """Dict-like interface for Track metadata.

        :param key:
        :param val:
        """
        self.meta[key] = val

    def get(self, *keys, default=None):
        """Safe get method that allows for layered access.

        :param keys:
        :param default:
        """
        return safe_get(self.meta, *keys, default=default)

    def set(self, key, val):
        """Equivalent to __setitem__. Implemented only for
        consistency.

        :param key:
        :param val:
        """
        self[key] = val


class Tracklist(list):
    """A base class for tracklist-like objects."""

    def __getitem__(self, key):
        if isinstance(key, str):
            return getattr(self, key)

        if isinstance(key, int):
            return super().__getitem__(key)

        raise TypeError(f"Bad type for key. Expected str or int, found {type(key)}")

    def __setitem__(self, key, val):
        if isinstance(key, str):
            setattr(self, key, val)

        if isinstance(key, int):
            super().__setitem__(key, val)

        raise TypeError(f"Bad type for value. Expected str or int, found {type(val)}")


class Album(Tracklist):
    """Represents a downloadable Qobuz album."""

    def __init__(self, client: Client, album_id: Union[str, int], **kwargs):
        """Create a new Album object.

        :param client: a qopy client instance
        :type client: Client
        :param album_id: album id returned by qobuz api
        :type album_id: Union[str, int]
        :param kwargs:
        """
        self.client = client
        self.meta = client.get_album_meta(album_id)
        self.title = self.meta.get('title')
        self.version = self.meta.get('version')

        if not self["streamable"]:
            raise NonStreamable(f"This album is not streamable ({album_id} ID)")

        self._load_tracks()
        for k, v in kwargs.items():
            setattr(self, k, v)

    def _load_tracks(self):
        """Load tracks from the album metadata."""
        # theres probably a cleaner way to do this
        for i in range(len(self.meta["tracks"]["items"])):
            self.append(
                Track.from_album_meta(album=self.meta, pos=i, client=self.client)
            )

    @property
    def title(self) -> str:
        """Return the title of the album.

        :rtype: str
        """
<<<<<<< HEAD
        album_title = self.title
        if self.version is not None and self.version not in self.title:
            album_title = f"{album_title} ({self.version})"
=======
        album_title = self["title"]
        version = self["version"]
        if version is not None and version not in album_title:
            album_title = f"{album_title} ({version})"
>>>>>>> d21cebc5

        return album_title

    def download(
        self,
        quality: int = 7,
        folder: Union[str, os.PathLike] = "downloads",
        progress_bar: bool = True,
    ):
        """Download the entire album.

        :param quality: (5, 6, 7, 27)
        :type quality: int
        :param folder: the folder to download the album to
        :type folder: Union[str, os.PathLike]
        :param progress_bar: turn on/off a tqdm progress bar
        :type progress_bar: bool
        """
        os.makedirs(folder, exist_ok=True)
        logger.debug("Directory created: %s", folder)

        for track in self:
            track.download(quality, folder, progress_bar)
            track.tag(album_meta=self.meta)<|MERGE_RESOLUTION|>--- conflicted
+++ resolved
@@ -216,16 +216,9 @@
 
         :rtype: str
         """
-<<<<<<< HEAD
         album_title = self.title
         if self.version is not None and self.version not in self.title:
             album_title = f"{album_title} ({self.version})"
-=======
-        album_title = self["title"]
-        version = self["version"]
-        if version is not None and version not in album_title:
-            album_title = f"{album_title} ({version})"
->>>>>>> d21cebc5
 
         return album_title
 
