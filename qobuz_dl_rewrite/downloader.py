--- conflicted
+++ resolved
@@ -1,7 +1,7 @@
 import logging
+import subprocess
 import os
 import shutil
-import subprocess
 from tempfile import gettempdir
 from typing import Any, Optional, Union
 
@@ -10,12 +10,12 @@
 from mutagen.id3 import APIC, ID3, ID3NoHeaderError
 from pathvalidate import sanitize_filename
 
-from . import converter
 from .clients import ClientInterface
 from .constants import EXT, FLAC_MAX_BLOCKSIZE
 from .exceptions import InvalidQuality, NonStreamable, TooLargeCoverArt
 from .metadata import TrackMetadata
 from .util import quality_id, safe_get, tqdm_download
+from . import converter
 
 logger = logging.getLogger(__name__)
 
@@ -226,24 +226,13 @@
         CONV_CLASS = {
             "ALAC": converter.ALAC,
             "MP3": converter.LAME,
-<<<<<<< HEAD
-            "FLAC": converter.FLAC,
-            "OGG": converter.VORBIS,
-=======
             "OPUS": converter.OPUS,
             "OGG": converter.Vorbis,
->>>>>>> 2bc7b92b
             "AAC": converter.AAC,
         }
 
         engine = CONV_CLASS[codec.upper()](
-<<<<<<< HEAD
-            filename=self.final_path,
-            sampling_rate=kwargs.get("sampling_rate"),
-            overwrite=True,
-=======
             filename=self.final_path, sampling_rate=kwargs.get("sampling_rate")
->>>>>>> 2bc7b92b
         )
         engine.convert(remove_source=kwargs.get("remove_source", False))
 
