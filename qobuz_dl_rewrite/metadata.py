import logging
import re
import json

from .constants import COPYRIGHT, PHON_COPYRIGHT


logger = logging.getLogger(__name__)


class TrackMetadata:
    """Contains all of the metadata needed to tag the file."""

    def __init__(self, track: dict = None, album: dict = None):
        """Creates a `TrackMetadata` object optionally initialized with
        dicts returned by the Qobuz API.

        :param track: track dict from API
        :type track: dict
        :param album: album dict from API
        :type album: dict
        """
        if track and album is None:
            return

        if track is not None:
            self.add_track_meta(track)
            # prefer track['album'] over album
            if "album" in track:
                album = track.get("album")

        if album is not None:
            self.add_album_meta(album)

<<<<<<< HEAD
    def add_album_meta(self, album: dict):
        """Parse the metadata from an album dict returned by the
        Qobuz API.

        :param dict album: from the Qobuz API
        """
        self.album = album["title"]
        self.tracktotal = str(album["tracks_count"])
        self.genre = album["genres_list"]
        self.date = album["release_date_original"]
        self.copyright = album["copyright"]
        self.albumartist = album["artist"]["name"]
=======
    def add_album_meta(self, album):
        self.album = album.get("title")
        self.tracktotal = str(album.get("tracks_count", 1))
        self.genre = album.get("genres_list", [])
        self.date = album.get("release_date_original")
        self.copyright = album.get("copyright")
        self.albumartist = album.get("artist", {}).get("name")
>>>>>>> 8a9a003b

        if album.get("label"):
            self.label = album["label"].get("name")

<<<<<<< HEAD
    def add_track_meta(self, track: dict):
        """Parse the metadata from a track dict returned by the
        Qobuz API.

        :param track:
        """
        self.title = track["title"]
        if "version" in track:
=======
    def add_track_meta(self, track):
        self.title = track.get("title")
        if track.get("version"):
>>>>>>> 8a9a003b
            self.title = f"{self.title} ({track['version']})"
        if track.get("work"):
            self.title = f"{track['work']}: {self.title}"

        self.tracknumber = str(track.get("track_number", 1))
        self.discnumber = str(track.get("media_number", 1))
        try:
            self.artist = track["performer"]["name"]
        except KeyError:
            if hasattr(self, "albumartist"):
                self.artist = self.albumartist

    @property
    def artist(self) -> str:
        """Returns the value to set for the artist tag. Defaults to
        `self.albumartist` if there is no track artist.

        :rtype: str
        """
        if self._artist is None and self.albumartist is not None:
            return self.albumartist
        elif self._artist is not None:
            return self._artist

    @artist.setter
    def artist(self, val: str):
        """Sets the internal artist variable to val.

        :param val:
        :type val: str
        """
        self._artist = val

    @property
    def genre(self) -> str:
        """Formats the genre list returned by the Qobuz API.
        >>> g = ['Pop/Rock', 'Pop/Rock→Rock', 'Pop/Rock→Rock→Alternatif et Indé']
        >>> _format_genres(g)
        'Pop, Rock, Alternatif et Indé'

        :rtype: str
        """
        genres = re.findall(r"([^\u2192\/]+)", "/".join(self._genres))
        no_repeats = []
        [no_repeats.append(g) for g in genres if g not in no_repeats]
        return ", ".join(no_repeats)

    @genre.setter
    def genre(self, val: list):
        """Sets the internal `genre` field to the given list.
        It is not formatted until it is requested with `meta.genre`.

        :param val:
        :type val: list
        """
        assert type(val) == list
        self._genres = val

    @property
    def copyright(self) -> str:
        """Formats the copyright string to use nice-looking unicode
        characters.

        :rtype: str
        """
        if hasattr(self, "_copyright"):
            cr = self.__copyright.replace("(P)", PHON_COPYRIGHT)
            cr = self.__copyright.replace("(C)", COPYRIGHT)
        else:
            cr = None
        return cr

    @copyright.setter
    def copyright(self, val: str):
        """Sets the internal copyright variable to the given value.
        Only formatted when requested.

        :param val:
        :type val: str
        """
        self.__copyright = val

    @property
    def year(self) -> str:
        """Returns the year published of the track.

        :rtype: str
        """
        if hasattr(self, "_year"):
<<<<<<< HEAD
            return str(self._year)
        else:
            return self.date[:4]
=======
            return self._year

        return self.date[:4]
>>>>>>> 8a9a003b

    @year.setter
    def year(self, val):
        """Sets the internal year variable to val.

        :param val:
        """
        self._year = val

    def __setitem__(self, key, val):
        """Dict-like access for tags.

        :param key:
        :param val:
        """
        setattr(self, key, val)

    def __getitem__(self, key):
        """Dict-like access for tags.

        :param key:
        """
        return getattr(self, key)

    def __repr__(self) -> str:
        """Returns the string representation of the metadata object.

        :rtype: str
        """
        # TODO: make a more readable repr
        return json.dumps(self.__dict__, indent=2)<|MERGE_RESOLUTION|>--- conflicted
+++ resolved
@@ -32,46 +32,33 @@
         if album is not None:
             self.add_album_meta(album)
 
-<<<<<<< HEAD
+
     def add_album_meta(self, album: dict):
         """Parse the metadata from an album dict returned by the
         Qobuz API.
 
         :param dict album: from the Qobuz API
         """
-        self.album = album["title"]
-        self.tracktotal = str(album["tracks_count"])
-        self.genre = album["genres_list"]
-        self.date = album["release_date_original"]
-        self.copyright = album["copyright"]
-        self.albumartist = album["artist"]["name"]
-=======
-    def add_album_meta(self, album):
         self.album = album.get("title")
         self.tracktotal = str(album.get("tracks_count", 1))
         self.genre = album.get("genres_list", [])
         self.date = album.get("release_date_original")
         self.copyright = album.get("copyright")
         self.albumartist = album.get("artist", {}).get("name")
->>>>>>> 8a9a003b
+
 
         if album.get("label"):
             self.label = album["label"].get("name")
 
-<<<<<<< HEAD
+
     def add_track_meta(self, track: dict):
         """Parse the metadata from a track dict returned by the
         Qobuz API.
 
         :param track:
         """
-        self.title = track["title"]
-        if "version" in track:
-=======
-    def add_track_meta(self, track):
         self.title = track.get("title")
         if track.get("version"):
->>>>>>> 8a9a003b
             self.title = f"{self.title} ({track['version']})"
         if track.get("work"):
             self.title = f"{track['work']}: {self.title}"
@@ -161,15 +148,10 @@
         :rtype: str
         """
         if hasattr(self, "_year"):
-<<<<<<< HEAD
-            return str(self._year)
-        else:
-            return self.date[:4]
-=======
             return self._year
 
         return self.date[:4]
->>>>>>> 8a9a003b
+
 
     @year.setter
     def year(self, val):
